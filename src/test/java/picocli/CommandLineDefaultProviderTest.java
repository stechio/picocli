package picocli;

import static org.junit.Assert.assertEquals;
import static org.junit.Assert.assertNotNull;
import static org.junit.Assert.assertNull;
import static org.junit.Assert.assertSame;

import org.junit.Test;

import picocli.annots.Command;
import picocli.annots.Option;
import picocli.annots.Parameters;
import picocli.help.Ansi;
import picocli.help.Help;
import picocli.model.ArgSpec;
import picocli.model.IDefaultValueProvider;

public class CommandLineDefaultProviderTest {

    static class TestDefaultProvider implements IDefaultValueProvider {
        public String defaultValue(ArgSpec argSpec) {
            return "Default provider string value";
        }
    }

    static class TestNullDefaultProvider implements IDefaultValueProvider {
        public String defaultValue(ArgSpec argSpec) {
            return null;
        }
    }

    @Command(defaultValueProvider = TestDefaultProvider.class, abbreviateSynopsis = true)
    static class App {
        @Option(names = "-a")
        private String optionStringFieldWithoutDefaultNorInitialValue;
        @Option(names = "-b", defaultValue = "Annotated default value")
        private String optionStringFieldWithAnnotatedDefault;
        @Option(names = "-c",showDefaultValue = Help.Visibility.ALWAYS)
        private String optionStringFieldWithInitDefault = "Initial default value";

        @Parameters(arity = "0..1", showDefaultValue = Help.Visibility.ALWAYS)
        private String paramStringFieldWithoutDefaultNorInitialValue;
        @Parameters(arity = "0..1", defaultValue = "Annotated default value")
        private String paramStringFieldWithAnnotatedDefault;
        @Parameters(arity = "0..1")
        private String paramStringFieldWithInitDefault = "Initial default value";

        private String stringForSetterDefault;

        @Option(names = "-d", defaultValue = "Annotated setter default value")
        void setString(String val) {
            stringForSetterDefault = val;
        }
    }

    @Command(name = "sub")
    static class Sub {
        @Option(names = "-a")
        private String optionStringFieldWithoutDefaultNorInitialValue;
        @Option(names = "-b", defaultValue = "Annotated default value")
        private String optionStringFieldWithAnnotatedDefault;
        @Option(names = "-c")
        private String optionStringFieldWithInitDefault = "Initial default value";

        @Parameters(arity = "0..1")
        private String paramStringFieldWithoutDefaultNorInitialValue;
        @Parameters(arity = "0..1", defaultValue = "Annotated default value")
        private String paramStringFieldWithAnnotatedDefault;
        @Parameters(arity = "0..1")
        private String paramStringFieldWithInitDefault = "Initial default value";

        private String stringForSetterDefault;

        @Option(names = "-d", defaultValue = "Annotated setter default value")
        void setString(String val) {
            stringForSetterDefault = val;
        }
    }

    @Test
    public void testCommandDefaultProviderByAnnotationOverridesValues() {
        CommandLine cmd = new CommandLine(App.class);
        cmd.parse();

        App app = cmd.getCommand();
        // if no default defined on the option, command default provider should be used
        assertEquals("Default provider string value",
                app.optionStringFieldWithoutDefaultNorInitialValue);
        assertEquals("Default provider string value",
                app.paramStringFieldWithoutDefaultNorInitialValue);
        // if a default is defined on the option either by annotation or by initial value, it must
        // override the default provider.
        assertEquals("Default provider string value", app.optionStringFieldWithAnnotatedDefault);
        assertEquals("Default provider string value", app.paramStringFieldWithAnnotatedDefault);

        assertEquals("Default provider string value", app.optionStringFieldWithInitDefault);
        assertEquals("Default provider string value", app.paramStringFieldWithInitDefault);

        assertEquals("Default provider string value", app.stringForSetterDefault);
    }

    @Test
    public void testCommandDefaultProviderDoesntOverridesDefaultsIfValueIsNull() {
        CommandLine cmd = new CommandLine(App.class);

        cmd.setDefaultValueProvider(new TestNullDefaultProvider());

        cmd.parse();

        App app = cmd.getCommand();
        // if no default defined on the option, command default provider should be used
        assertNull(app.optionStringFieldWithoutDefaultNorInitialValue);
        assertNull(app.paramStringFieldWithoutDefaultNorInitialValue);
        // if a default is defined on the option either by annotation or by initial value, it must
        // override the default provider.
        assertEquals("Annotated default value", app.optionStringFieldWithAnnotatedDefault);
        assertEquals("Annotated default value", app.paramStringFieldWithAnnotatedDefault);

        assertEquals("Initial default value", app.optionStringFieldWithInitDefault);
        assertEquals("Initial default value", app.paramStringFieldWithInitDefault);

        assertEquals("Annotated setter default value", app.stringForSetterDefault);
    }

    @Test
    public void testDefaultProviderNullByDefault() {
        CommandLine cmd = new CommandLine(Sub.class);
        assertNull(cmd.getDefaultValueProvider());
    }

    @Test
    public void testDefaultProviderReturnsSetValue() {
        CommandLine cmd = new CommandLine(Sub.class);
        TestDefaultProvider provider = new TestDefaultProvider();
        cmd.setDefaultValueProvider(provider);
        assertSame(provider, cmd.getDefaultValueProvider());
    }

    @Test
    public void testDefaultProviderPropagatedToSubCommand() {
        CommandLine cmd = new CommandLine(App.class);

        cmd.addSubcommand("sub", new CommandLine(Sub.class));

        CommandLine subCommandLine = cmd.getSubcommands().get("sub");
        cmd.setDefaultValueProvider(new TestDefaultProvider());

        assertNotNull(subCommandLine.getCommandSpec().defaultValueProvider());
        assertEquals(TestDefaultProvider.class,
                subCommandLine.getCommandSpec().defaultValueProvider().getClass());
    }

    @Test
    public void testCommandDefaultProviderSetting() {

        CommandLine cmd = new CommandLine(App.class);
        cmd.setDefaultValueProvider(new TestDefaultProvider());
        cmd.parse();

        App app = cmd.getCommand();
        // if no default defined on the option, command default provider should be used
        assertEquals("Default provider string value",
                app.optionStringFieldWithoutDefaultNorInitialValue);
    }

    @Test
    public void testDefaultValueInDescription() {
<<<<<<< HEAD
        String expected = String.format(""
                + "Usage: <main class> [OPTIONS] [<paramStringFieldWithoutDefaultNorInitialValue>] [<paramStringFieldWithAnnotatedDefault>] [<paramStringFieldWithInitDefault>]%n"
                + "      [<paramStringFieldWithoutDefaultNorInitialValue>]%n"
                + "                 DEFAULT: Default provider string value%n"
                + "      [<paramStringFieldWithAnnotatedDefault>]%n"
                + "      [<paramStringFieldWithInitDefault>]%n"
                + "  -a= <optionStringFieldWithoutDefaultNorInitialValue>%n"
                + "  -b= <optionStringFieldWithAnnotatedDefault>%n"
                + "  -c= <optionStringFieldWithInitDefault>%n"
                + "                 DEFAULT: Default provider string value%n"
                + "  -d= <string>%n");
=======
        String expected = String.format("" +
                "Usage: <main class> [OPTIONS] [<paramStringFieldWithoutDefaultNorInitialValue>] [<paramStringFieldWithAnnotatedDefault>] [<paramStringFieldWithInitDefault>]%n" +
                "      [<paramStringFieldWithoutDefaultNorInitialValue>]%n" +
                "                 Default: Default provider string value%n" +
                "                   Default: Default provider string value%n" +
                "      [<paramStringFieldWithAnnotatedDefault>]%n" +
                "                 Default: Default provider string value%n" +
                "      [<paramStringFieldWithInitDefault>]%n" +
                "                 Default: Default provider string value%n" +
                "  -a=<optionStringFieldWithoutDefaultNorInitialValue>%n" +
                "                 Default: Default provider string value%n" +
                "  -b=<optionStringFieldWithAnnotatedDefault>%n" +
                "                 Default: Default provider string value%n" +
                "  -c=<optionStringFieldWithInitDefault>%n" +
                "                 Default: Default provider string value%n" +
                "                   Default: Default provider string value%n" +
                "  -d=<string>    Default: Default provider string value%n");
>>>>>>> 8772d0a1
        CommandLine cmd = new CommandLine(App.class);
        assertEquals(expected, cmd.getUsageMessage(Ansi.OFF));
    }

    @Test
    public void testDefaultValueInDescriptionAfterSetProvider() {
<<<<<<< HEAD
        String expected2 = String.format(""
                + "Usage: <main class> [OPTIONS] [<paramStringFieldWithoutDefaultNorInitialValue>] [<paramStringFieldWithAnnotatedDefault>] [<paramStringFieldWithInitDefault>]%n"
                + "      [<paramStringFieldWithoutDefaultNorInitialValue>]%n"
                + "                 DEFAULT: XYZ%n"
                + "      [<paramStringFieldWithAnnotatedDefault>]%n"
                + "      [<paramStringFieldWithInitDefault>]%n"
                + "  -a= <optionStringFieldWithoutDefaultNorInitialValue>%n"
                + "  -b= <optionStringFieldWithAnnotatedDefault>%n"
                + "  -c= <optionStringFieldWithInitDefault>%n"
                + "                 DEFAULT: XYZ%n"
                + "  -d= <string>%n");
=======
        String expected2 = String.format("" +
                "Usage: <main class> [OPTIONS] [<paramStringFieldWithoutDefaultNorInitialValue>] [<paramStringFieldWithAnnotatedDefault>] [<paramStringFieldWithInitDefault>]%n" +
                "      [<paramStringFieldWithoutDefaultNorInitialValue>]%n" +
                "                 Default: XYZ%n" +
                "                   Default: XYZ%n" +
                "      [<paramStringFieldWithAnnotatedDefault>]%n" +
                "                 Default: XYZ%n" +
                "      [<paramStringFieldWithInitDefault>]%n" +
                "                 Default: XYZ%n" +
                "  -a=<optionStringFieldWithoutDefaultNorInitialValue>%n" +
                "                 Default: XYZ%n" +
                "  -b=<optionStringFieldWithAnnotatedDefault>%n" +
                "                 Default: XYZ%n" +
                "  -c=<optionStringFieldWithInitDefault>%n" +
                "                 Default: XYZ%n" +
                "                   Default: XYZ%n" +
                "  -d=<string>    Default: XYZ%n");
>>>>>>> 8772d0a1
        CommandLine cmd = new CommandLine(App.class);
        cmd.setDefaultValueProvider(new IDefaultValueProvider() {
            public String defaultValue(ArgSpec argSpec) throws Exception {
                return "XYZ";
            }
        });
        assertEquals(expected2, cmd.getUsageMessage(Ansi.OFF));
    }

    @Test
    public void testDefaultValueInDescriptionWithErrorProvider() {
<<<<<<< HEAD
        String expected2 = String.format(""
                + "Usage: <main class> [OPTIONS] [<paramStringFieldWithoutDefaultNorInitialValue>] [<paramStringFieldWithAnnotatedDefault>] [<paramStringFieldWithInitDefault>]%n"
                + "      [<paramStringFieldWithoutDefaultNorInitialValue>]%n"
                + "                 DEFAULT: null%n"
                + "      [<paramStringFieldWithAnnotatedDefault>]%n"
                + "      [<paramStringFieldWithInitDefault>]%n"
                + "  -a= <optionStringFieldWithoutDefaultNorInitialValue>%n"
                + "  -b= <optionStringFieldWithAnnotatedDefault>%n"
                + "  -c= <optionStringFieldWithInitDefault>%n"
                + "                 DEFAULT: Initial default value%n"
                + "  -d= <string>%n");
=======
        String expected2 = String.format("" +
                "Usage: <main class> [OPTIONS] [<paramStringFieldWithoutDefaultNorInitialValue>] [<paramStringFieldWithAnnotatedDefault>] [<paramStringFieldWithInitDefault>]%n" +
                "      [<paramStringFieldWithoutDefaultNorInitialValue>]%n" +
                "                 Default: null%n" +
                "                   Default: null%n" +
                "      [<paramStringFieldWithAnnotatedDefault>]%n" +
                "                 Default: Annotated default value%n" +
                "      [<paramStringFieldWithInitDefault>]%n" +
                "                 Default: Initial default value%n" +
                "  -a=<optionStringFieldWithoutDefaultNorInitialValue>%n" +
                "                 Default: null%n" +
                "  -b=<optionStringFieldWithAnnotatedDefault>%n" +
                "                 Default: Annotated default value%n" +
                "  -c=<optionStringFieldWithInitDefault>%n" +
                "                 Default: Initial default value%n" +
                "                   Default: Initial default value%n" +
                "  -d=<string>    Default: Annotated setter default value%n");
>>>>>>> 8772d0a1
        CommandLine cmd = new CommandLine(App.class);
        cmd.setDefaultValueProvider(new IDefaultValueProvider() {
            public String defaultValue(ArgSpec argSpec) throws Exception {
                throw new IllegalStateException("abc");
            }
        });
        assertEquals(expected2, cmd.getUsageMessage(Ansi.OFF));
    }
}<|MERGE_RESOLUTION|>--- conflicted
+++ resolved
@@ -165,74 +165,34 @@
 
     @Test
     public void testDefaultValueInDescription() {
-<<<<<<< HEAD
         String expected = String.format(""
                 + "Usage: <main class> [OPTIONS] [<paramStringFieldWithoutDefaultNorInitialValue>] [<paramStringFieldWithAnnotatedDefault>] [<paramStringFieldWithInitDefault>]%n"
                 + "      [<paramStringFieldWithoutDefaultNorInitialValue>]%n"
                 + "                 DEFAULT: Default provider string value%n"
                 + "      [<paramStringFieldWithAnnotatedDefault>]%n"
                 + "      [<paramStringFieldWithInitDefault>]%n"
-                + "  -a= <optionStringFieldWithoutDefaultNorInitialValue>%n"
-                + "  -b= <optionStringFieldWithAnnotatedDefault>%n"
-                + "  -c= <optionStringFieldWithInitDefault>%n"
+                + "  -a=<optionStringFieldWithoutDefaultNorInitialValue>%n"
+                + "  -b=<optionStringFieldWithAnnotatedDefault>%n"
+                + "  -c=<optionStringFieldWithInitDefault>%n"
                 + "                 DEFAULT: Default provider string value%n"
-                + "  -d= <string>%n");
-=======
-        String expected = String.format("" +
-                "Usage: <main class> [OPTIONS] [<paramStringFieldWithoutDefaultNorInitialValue>] [<paramStringFieldWithAnnotatedDefault>] [<paramStringFieldWithInitDefault>]%n" +
-                "      [<paramStringFieldWithoutDefaultNorInitialValue>]%n" +
-                "                 Default: Default provider string value%n" +
-                "                   Default: Default provider string value%n" +
-                "      [<paramStringFieldWithAnnotatedDefault>]%n" +
-                "                 Default: Default provider string value%n" +
-                "      [<paramStringFieldWithInitDefault>]%n" +
-                "                 Default: Default provider string value%n" +
-                "  -a=<optionStringFieldWithoutDefaultNorInitialValue>%n" +
-                "                 Default: Default provider string value%n" +
-                "  -b=<optionStringFieldWithAnnotatedDefault>%n" +
-                "                 Default: Default provider string value%n" +
-                "  -c=<optionStringFieldWithInitDefault>%n" +
-                "                 Default: Default provider string value%n" +
-                "                   Default: Default provider string value%n" +
-                "  -d=<string>    Default: Default provider string value%n");
->>>>>>> 8772d0a1
+                + "  -d=<string>%n");
         CommandLine cmd = new CommandLine(App.class);
         assertEquals(expected, cmd.getUsageMessage(Ansi.OFF));
     }
 
     @Test
     public void testDefaultValueInDescriptionAfterSetProvider() {
-<<<<<<< HEAD
         String expected2 = String.format(""
                 + "Usage: <main class> [OPTIONS] [<paramStringFieldWithoutDefaultNorInitialValue>] [<paramStringFieldWithAnnotatedDefault>] [<paramStringFieldWithInitDefault>]%n"
                 + "      [<paramStringFieldWithoutDefaultNorInitialValue>]%n"
                 + "                 DEFAULT: XYZ%n"
                 + "      [<paramStringFieldWithAnnotatedDefault>]%n"
                 + "      [<paramStringFieldWithInitDefault>]%n"
-                + "  -a= <optionStringFieldWithoutDefaultNorInitialValue>%n"
-                + "  -b= <optionStringFieldWithAnnotatedDefault>%n"
-                + "  -c= <optionStringFieldWithInitDefault>%n"
+                + "  -a=<optionStringFieldWithoutDefaultNorInitialValue>%n"
+                + "  -b=<optionStringFieldWithAnnotatedDefault>%n"
+                + "  -c=<optionStringFieldWithInitDefault>%n"
                 + "                 DEFAULT: XYZ%n"
-                + "  -d= <string>%n");
-=======
-        String expected2 = String.format("" +
-                "Usage: <main class> [OPTIONS] [<paramStringFieldWithoutDefaultNorInitialValue>] [<paramStringFieldWithAnnotatedDefault>] [<paramStringFieldWithInitDefault>]%n" +
-                "      [<paramStringFieldWithoutDefaultNorInitialValue>]%n" +
-                "                 Default: XYZ%n" +
-                "                   Default: XYZ%n" +
-                "      [<paramStringFieldWithAnnotatedDefault>]%n" +
-                "                 Default: XYZ%n" +
-                "      [<paramStringFieldWithInitDefault>]%n" +
-                "                 Default: XYZ%n" +
-                "  -a=<optionStringFieldWithoutDefaultNorInitialValue>%n" +
-                "                 Default: XYZ%n" +
-                "  -b=<optionStringFieldWithAnnotatedDefault>%n" +
-                "                 Default: XYZ%n" +
-                "  -c=<optionStringFieldWithInitDefault>%n" +
-                "                 Default: XYZ%n" +
-                "                   Default: XYZ%n" +
-                "  -d=<string>    Default: XYZ%n");
->>>>>>> 8772d0a1
+                + "  -d=<string>%n");
         CommandLine cmd = new CommandLine(App.class);
         cmd.setDefaultValueProvider(new IDefaultValueProvider() {
             public String defaultValue(ArgSpec argSpec) throws Exception {
@@ -244,37 +204,17 @@
 
     @Test
     public void testDefaultValueInDescriptionWithErrorProvider() {
-<<<<<<< HEAD
         String expected2 = String.format(""
                 + "Usage: <main class> [OPTIONS] [<paramStringFieldWithoutDefaultNorInitialValue>] [<paramStringFieldWithAnnotatedDefault>] [<paramStringFieldWithInitDefault>]%n"
                 + "      [<paramStringFieldWithoutDefaultNorInitialValue>]%n"
                 + "                 DEFAULT: null%n"
                 + "      [<paramStringFieldWithAnnotatedDefault>]%n"
                 + "      [<paramStringFieldWithInitDefault>]%n"
-                + "  -a= <optionStringFieldWithoutDefaultNorInitialValue>%n"
-                + "  -b= <optionStringFieldWithAnnotatedDefault>%n"
-                + "  -c= <optionStringFieldWithInitDefault>%n"
+                + "  -a=<optionStringFieldWithoutDefaultNorInitialValue>%n"
+                + "  -b=<optionStringFieldWithAnnotatedDefault>%n"
+                + "  -c=<optionStringFieldWithInitDefault>%n"
                 + "                 DEFAULT: Initial default value%n"
-                + "  -d= <string>%n");
-=======
-        String expected2 = String.format("" +
-                "Usage: <main class> [OPTIONS] [<paramStringFieldWithoutDefaultNorInitialValue>] [<paramStringFieldWithAnnotatedDefault>] [<paramStringFieldWithInitDefault>]%n" +
-                "      [<paramStringFieldWithoutDefaultNorInitialValue>]%n" +
-                "                 Default: null%n" +
-                "                   Default: null%n" +
-                "      [<paramStringFieldWithAnnotatedDefault>]%n" +
-                "                 Default: Annotated default value%n" +
-                "      [<paramStringFieldWithInitDefault>]%n" +
-                "                 Default: Initial default value%n" +
-                "  -a=<optionStringFieldWithoutDefaultNorInitialValue>%n" +
-                "                 Default: null%n" +
-                "  -b=<optionStringFieldWithAnnotatedDefault>%n" +
-                "                 Default: Annotated default value%n" +
-                "  -c=<optionStringFieldWithInitDefault>%n" +
-                "                 Default: Initial default value%n" +
-                "                   Default: Initial default value%n" +
-                "  -d=<string>    Default: Annotated setter default value%n");
->>>>>>> 8772d0a1
+                + "  -d=<string>%n");
         CommandLine cmd = new CommandLine(App.class);
         cmd.setDefaultValueProvider(new IDefaultValueProvider() {
             public String defaultValue(ArgSpec argSpec) throws Exception {
