--- conflicted
+++ resolved
@@ -4460,7 +4460,7 @@
             @Option(names = "-v", paramLabel="<verbose>" /* useless, but required for Assert.equals() */) boolean verbose,
             @Option(names = "-r", paramLabel="<recursive>" /* useless, but required for Assert.equals() */) boolean recursive,
             @Option(names = "-o", paramLabel="<outputFile>" /* required only for Assert.equals() */) File outputFile,
-            @Parameters(paramLabel="<inputFiles>" /* required only for Assert.equals() */) File[] inputFiles) 
+            @Parameters(paramLabel="<inputFiles>" /* required only for Assert.equals() */) File[] inputFiles)
         {
             CompactFields ret = new CommandLineTest.CompactFields();
             ret.verbose = verbose;
@@ -4535,7 +4535,6 @@
         }
     }
 
-<<<<<<< HEAD
 
     @Test
     public void testInteractiveOptionReadsFromStdIn() {
@@ -4718,6 +4717,4 @@
         cmd.parseArgs("-23 -23 -24 -25 -26".split(" "));
         assertEquals(Arrays.asList(-23, -23, -24, -25, -26), app.numbers);
     }
-=======
->>>>>>> c7d23789
 }