/*
   Copyright 2017 Remko Popma

   Licensed under the Apache License, Version 2.0 (the "License");
   you may not use this file except in compliance with the License.
   You may obtain a copy of the License at

       http://www.apache.org/licenses/LICENSE-2.0

   Unless required by applicable law or agreed to in writing, software
   distributed under the License is distributed on an "AS IS" BASIS,
   WITHOUT WARRANTIES OR CONDITIONS OF ANY KIND, either express or implied.
   See the License for the specific language governing permissions and
   limitations under the License.
 */
package picocli;

import static org.junit.Assert.assertEquals;
import static picocli.help.HelpTestUtil.usageString;

import java.io.File;
import java.util.ArrayList;
import java.util.Arrays;
import java.util.LinkedHashMap;
import java.util.List;
import java.util.Map;

import org.junit.Rule;
import org.junit.Test;
import org.junit.contrib.java.lang.system.ProvideSystemProperty;
import org.junit.contrib.java.lang.system.SystemErrRule;
import org.junit.contrib.java.lang.system.SystemOutRule;

import picocli.annots.Option;
import picocli.annots.Parameters;
import picocli.help.Ansi;
import picocli.model.CommandSpec;
import picocli.model.OptionSpec;
import picocli.model.PositionalParamSpec;

/**
 * Tests valid values-related functionality.
 */
public class CompletionCandidatesTest {
    @Rule
    public final ProvideSystemProperty ansiOFF = new ProvideSystemProperty("picocli.ansi", "false");

    @Rule
    public final SystemErrRule systemErrRule = new SystemErrRule().enableLog()
            .muteForSuccessfulTests();

    @Rule
    public final SystemOutRule systemOutRule = new SystemOutRule().enableLog()
            .muteForSuccessfulTests();

    static class MyAbcdCandidates extends ArrayList<String> {
        MyAbcdCandidates() {
            super(Arrays.asList("A", "B", "C", "D"));
        }
    }

    enum MyEfgEnum {
        E, F, G
    }

    private static List<String> extract(Iterable<String> generator) {
        List<String> result = new ArrayList<String>();
        for (String e : generator) {
            result.add(e);
        }
        return result;
    }

    @Test
    public void testCompletionCandidatesEnumValues_forOption() {
        class App {
            @Option(names = "-x")
            MyEfgEnum x;
        }
        App app = new App();
        CommandLine cmd = new CommandLine(app);
        assertEquals(Arrays.asList("E", "F", "G"),
                cmd.getCommandSpec().findOption("x").choiceValues());
    }

    @Test
    public void testCompletionCandidatesEnumValues_forParameters() {
        class App {
            @Parameters
            MyEfgEnum x;
        }
        App app = new App();
        CommandLine cmd = new CommandLine(app);
        assertEquals(Arrays.asList("E", "F", "G"),
                cmd.getCommandSpec().positionalParameters().get(0).choiceValues());
    }

    @Test
    public void testCompletionCandidatesPriority_forOption() {

        class App {
            @Option(names = "-x", choiceValues = MyAbcdCandidates.class)
            MyEfgEnum x;
        }
        App app = new App();
        CommandLine cmd = new CommandLine(app);
        assertEquals(Arrays.asList("A", "B", "C", "D"),
                cmd.getCommandSpec().findOption("x").choiceValues());
    }

    @Test
    public void testCompletionCandidatesPriority_forParameters() {

        class App {
            @Parameters(choiceValues = MyAbcdCandidates.class)
            MyEfgEnum x;
        }
        App app = new App();
        CommandLine cmd = new CommandLine(app);
        assertEquals(Arrays.asList("A", "B", "C", "D"),
                cmd.getCommandSpec().positionalParameters().get(0).choiceValues());
    }

    @Test
    public void testCompletionCandidatesValues_forOption() {
        class App {
            @Option(names = "-x", choiceValues = MyAbcdCandidates.class)
            String x;
        }
        CommandLine cmd = new CommandLine(new App());
        assertEquals(Arrays.asList("A", "B", "C", "D"),
                extract(cmd.getCommandSpec().findOption("x").choiceValues()));
    }

    @Test
    public void testCompletionCandidatesValues_forParameters() {
        class App {
            @Parameters(choiceValues = MyAbcdCandidates.class)
            String x;
        }
        CommandLine cmd = new CommandLine(new App());
        assertEquals(Arrays.asList("A", "B", "C", "D"),
                extract(cmd.getCommandSpec().positionalParameters().get(0).choiceValues()));
    }

    @Test
    public void testCompletionCandidatesValues_forOptionSpec() {
        CommandSpec spec = CommandSpec.create();
        spec.add(OptionSpec.builder("-x").choiceValues(Arrays.asList("x", "y", "z"))
                .build());
        assertEquals(Arrays.asList("x", "y", "z"),
                extract(spec.findOption("x").choiceValues()));
    }

    @Test
    public void testCompletionCandidatesValues_forPositionalParamSpec() {
        CommandSpec spec = CommandSpec.create();
        spec.add(PositionalParamSpec.builder().choiceValues(Arrays.asList("x", "y", "z"))
                .build());
        assertEquals(Arrays.asList("x", "y", "z"),
                extract(spec.positionalParameters().get(0).choiceValues()));
    }

    private static Map<String, String> createLongMap() {
        Map<String, String> result = new LinkedHashMap<String, String>();
        result.put("key1", "veryveryverylonglonglongvaluevaluevalue");
        result.put("key2", "very2very2very2longlonglongvaluevaluevalue2");
        result.put("key3", "very3very3very3longlonglongvaluevaluevalue3");
        return result;
    }

    enum Lang {
        java, kotlin, groovy, javascript, frege, clojure
    }

    @Test
    public void testUsageHelpVariableReplacement() {
        class MyLongCandidates extends ArrayList<String> {
            MyLongCandidates() {
                super(Arrays.asList(
                        "This is a very long list of completion candidates that is intended to wrap to the next line. I wonder if it is long enough."
                                .split(" ")));
            }
        }
        class App {
            @Option(names = "--logfile", description = "Use given file for log.")
            File file = new File("/a/b/c");

            @Option(names = "-P", arity = "0..*", paramLabel = "<key=ppp>", description = "Use value for project key.")
            Map<String, String> projectMap = createLongMap();

            @Option(names = "--x", split = ",", choiceValues = MyAbcdCandidates.class, description = "Comma-separated list of some xxx's.")
            String[] x;

            @Option(names = "--y", description = "Test long default.")
            String y = "This is a very long default value that is intended to wrap to the next line. I wonder if it is long enough.";

            @Option(names = "--lib", choiceValues = MyLongCandidates.class, description = "comma-separated list of up to 3 paths to search for jars and classes.")
            String lib;

            @Option(names = "--boolF", description = "Boolean variable 1.")
            boolean initiallyFalse;

            @Option(names = "--boolT", description = "Boolean variable 2.")
            boolean initiallyTrue = true;

            @Option(names = "--strNull", description = "String without default.")
            String str = null;

            @Option(names = "--enum", description = "Enum.")
            Lang lang = null;
        }
<<<<<<< HEAD
        String expected = String.format(""
                + "Usage: <main class> [--boolF] [--boolT] [--enum=<lang>] [--lib=<lib>]%n"
                + "                    [--logfile=<file>] [--strNull=<str>] [--y=<y>] [--x=<x>[,%n"
                + "                    <x>...]]... [-P[=<key=ppp>...]]...%n"
                + "      --boolF            Boolean variable 1.%n"
                + "      --boolT            Boolean variable 2.%n"
                + "      --enum=<lang>      Enum.%n"
                + "                         VALUES: java, kotlin, groovy, javascript, frege, clojure.%n"
                + "      --lib=<lib>        comma-separated list of up to 3 paths to search for jars%n"
                + "                           and classes.%n"
                + "                         VALUES: This, is, a, very, long, list, of, completion,%n"
                + "                           candidates, that, is, intended, to, wrap, to, the, next,%n"
                + "                           line., I, wonder, if, it, is, long, enough..%n"
                + "      --logfile=<file>   Use given file for log.%n"
                + "      --strNull=<str>    String without default.%n"
                + "      --x=<x>[,<x>...]   Comma-separated list of some xxx's.%n"
                + "                         VALUES: A, B, C, D.%n"
                + "      --y=<y>            Test long default.%n"
                + "  -P= [<key=ppp>...]     Use value for project key.%n",
                new File("/a/b/c"));
        String actual = usageString(new CommandLine(new App(), new InnerClassFactory(this)),
                Ansi.OFF);
=======
        String expected = String.format("" +
                "Usage: <main class> [--boolF] [--boolT] [--enum=<lang>] [--lib=<lib>]%n" +
                "                    [--logfile=<file>] [--strNull=<str>] [--y=<y>] [--x=<x>[,%n" +
                "                    <x>...]]... [-P[=<key=ppp>...]]...%n" +
                "      --boolF            Boolean variable 1. Default: false%n" +
                "      --boolT            Boolean variable 2. Default: true%n" +
                "      --enum=<lang>      Enum. Values: java, kotlin, groovy, javascript, frege,%n" +
                "                           clojure%n" +
                "      --lib=<lib>        comma-separated list of up to 3 paths to search for jars%n" +
                "                           and classes. Some example values: This, is, a, very,%n" +
                "                           long, list, of, completion, candidates, that, is,%n" +
                "                           intended, to, wrap, to, the, next, line., I, wonder, if,%n" +
                "                           it, is, long, enough.%n" +
                "      --logfile=<file>   Use given file for log. Default: %s%n" +
                "      --strNull=<str>    String without default. Default: null%n" +
                "      --x=<x>[,<x>...]   Comma-separated list of some xxx's. Valid values: A, B, C, D%n" +
                "      --y=<y>            Test long default. Default: This is a very long default%n" +
                "                           value that is intended to wrap to the next line. I wonder%n" +
                "                           if it is long enough.%n" +
                "  -P=[<key=ppp>...]      Use value for project key.%n" +
                "                         Default={key1=veryveryverylonglonglongvaluevaluevalue,%n" +
                "                           key2=very2very2very2longlonglongvaluevaluevalue2,%n" +
                "                           key3=very3very3very3longlonglongvaluevaluevalue3}%n", new File("/a/b/c"));
        String actual = usageString(new CommandLine(new App(), new InnerClassFactory(this)), CommandLine.Help.Ansi.OFF);
>>>>>>> 8772d0a1
        assertEquals(expected, actual);
    }

    @Test
    public void testEnumInCollection() {
        class EnumTest {
            @Option(names = "-list", description = "Multiple languages.")
            List<Lang> langList;

            @Option(names = "-single", description = "Single language.")
            Lang lang;
        }
        String expected = String.format(""
                + "Usage: <main class> [-single=<lang>] [-list=<langList>]...%n"
                + "      -list=<langList>   Multiple languages.%n"
                + "                         VALUES: java, kotlin, groovy, javascript, frege, clojure.%n"
                + "      -single=<lang>     Single language.%n"
                + "                         VALUES: java, kotlin, groovy, javascript, frege, clojure.%n");
        assertEquals(expected, new CommandLine(new EnumTest()).getUsageMessage());
    }
}<|MERGE_RESOLUTION|>--- conflicted
+++ resolved
@@ -210,7 +210,6 @@
             @Option(names = "--enum", description = "Enum.")
             Lang lang = null;
         }
-<<<<<<< HEAD
         String expected = String.format(""
                 + "Usage: <main class> [--boolF] [--boolT] [--enum=<lang>] [--lib=<lib>]%n"
                 + "                    [--logfile=<file>] [--strNull=<str>] [--y=<y>] [--x=<x>[,%n"
@@ -229,36 +228,10 @@
                 + "      --x=<x>[,<x>...]   Comma-separated list of some xxx's.%n"
                 + "                         VALUES: A, B, C, D.%n"
                 + "      --y=<y>            Test long default.%n"
-                + "  -P= [<key=ppp>...]     Use value for project key.%n",
+                + "  -P=[<key=ppp>...]      Use value for project key.%n",
                 new File("/a/b/c"));
         String actual = usageString(new CommandLine(new App(), new InnerClassFactory(this)),
                 Ansi.OFF);
-=======
-        String expected = String.format("" +
-                "Usage: <main class> [--boolF] [--boolT] [--enum=<lang>] [--lib=<lib>]%n" +
-                "                    [--logfile=<file>] [--strNull=<str>] [--y=<y>] [--x=<x>[,%n" +
-                "                    <x>...]]... [-P[=<key=ppp>...]]...%n" +
-                "      --boolF            Boolean variable 1. Default: false%n" +
-                "      --boolT            Boolean variable 2. Default: true%n" +
-                "      --enum=<lang>      Enum. Values: java, kotlin, groovy, javascript, frege,%n" +
-                "                           clojure%n" +
-                "      --lib=<lib>        comma-separated list of up to 3 paths to search for jars%n" +
-                "                           and classes. Some example values: This, is, a, very,%n" +
-                "                           long, list, of, completion, candidates, that, is,%n" +
-                "                           intended, to, wrap, to, the, next, line., I, wonder, if,%n" +
-                "                           it, is, long, enough.%n" +
-                "      --logfile=<file>   Use given file for log. Default: %s%n" +
-                "      --strNull=<str>    String without default. Default: null%n" +
-                "      --x=<x>[,<x>...]   Comma-separated list of some xxx's. Valid values: A, B, C, D%n" +
-                "      --y=<y>            Test long default. Default: This is a very long default%n" +
-                "                           value that is intended to wrap to the next line. I wonder%n" +
-                "                           if it is long enough.%n" +
-                "  -P=[<key=ppp>...]      Use value for project key.%n" +
-                "                         Default={key1=veryveryverylonglonglongvaluevaluevalue,%n" +
-                "                           key2=very2very2very2longlonglongvaluevaluevalue2,%n" +
-                "                           key3=very3very3very3longlonglongvaluevaluevalue3}%n", new File("/a/b/c"));
-        String actual = usageString(new CommandLine(new App(), new InnerClassFactory(this)), CommandLine.Help.Ansi.OFF);
->>>>>>> 8772d0a1
         assertEquals(expected, actual);
     }
 
